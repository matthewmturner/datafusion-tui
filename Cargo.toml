--- conflicted
+++ resolved
@@ -29,12 +29,9 @@
 futures = "0.3.30"
 http = "1"
 http-body = "1"
-<<<<<<< HEAD
 hudi = { features = ["datafusion"], optional = true, git = "https://github.com/apache/hudi-rs", rev = "64b1dc11cb9f1ec9be472025ecc9a43cae49d6cb" }
-=======
 iceberg-catalog-rest = { git = "https://github.com/apache/iceberg-rust", rev = "16f9411dd3897134a401ece97d73cd33d6790bff", optional = true}
 iceberg-datafusion = { git = "https://github.com/apache/iceberg-rust", rev = "16f9411dd3897134a401ece97d73cd33d6790bff", optional = true }
->>>>>>> a1345e19
 itertools = "0.13.0"
 lazy_static = "1.4.0"
 log = "0.4.22"
@@ -70,11 +67,8 @@
 [features]
 default = ["functions-parquet"]
 deltalake = ["dep:deltalake"]
-<<<<<<< HEAD
 hudi = ["dep:hudi"]
-=======
 iceberg = ["dep:iceberg-datafusion", "dep:iceberg-catalog-rest"]
->>>>>>> a1345e19
 flightsql = ["dep:arrow-flight", "dep:tonic"]
 experimental-flightsql-server = ["flightsql"]
 s3 = ["object_store/aws", "url"]
