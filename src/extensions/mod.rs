// Licensed to the Apache Software Foundation (ASF) under one
// or more contributor license agreements.  See the NOTICE file
// distributed with this work for additional information
// regarding copyright ownership.  The ASF licenses this file
// to you under the Apache License, Version 2.0 (the
// "License"); you may not use this file except in compliance
// with the License.  You may obtain a copy of the License at
//
//   http://www.apache.org/licenses/LICENSE-2.0
//
// Unless required by applicable law or agreed to in writing,
// software distributed under the License is distributed on an
// "AS IS" BASIS, WITHOUT WARRANTIES OR CONDITIONS OF ANY
// KIND, either express or implied.  See the License for the
// specific language governing permissions and limitations
// under the License.

//! This module has code to register DataFusion extensions

use crate::config::ExecutionConfig;
use datafusion::common::Result;
use datafusion::prelude::SessionContext;
use std::{fmt::Debug, sync::Arc};

mod builder;
#[cfg(feature = "deltalake")]
mod deltalake;
<<<<<<< HEAD
#[cfg(feature = "functions-json")]
mod functions_json;
#[cfg(feature = "hudi")]
mod hudi;
=======
#[cfg(feature = "iceberg")]
mod iceberg;
>>>>>>> a1345e19
#[cfg(feature = "s3")]
mod s3;

pub use builder::DftSessionStateBuilder;

#[async_trait::async_trait]
pub trait Extension: Debug {
    /// Registers this extension with the DataFusion [`SessionStateBuilder`]
    async fn register(
        &self,
        _config: ExecutionConfig,
        _builder: &mut DftSessionStateBuilder,
    ) -> Result<()>;

    // Registers this extension after the SessionContext has been created
    // (this is to match the historic way many extensions were registered)
    // TODO file a ticket upstream to use the builder pattern
    fn register_on_ctx(&self, _config: &ExecutionConfig, _ctx: &mut SessionContext) -> Result<()> {
        Ok(())
    }
}

/// Return all extensions currently enabled
pub fn enabled_extensions() -> Vec<Arc<dyn Extension>> {
    vec![
        #[cfg(feature = "s3")]
        Arc::new(s3::AwsS3Extension::new()),
        #[cfg(feature = "deltalake")]
<<<<<<< HEAD
        Box::new(deltalake::DeltaLakeExtension::new()),
        #[cfg(feature = "hudi")]
        Box::new(hudi::HudiExtension::new()),
        #[cfg(feature = "functions-json")]
        Box::new(functions_json::JsonFunctionsExtension::new()),
=======
        Arc::new(deltalake::DeltaLakeExtension::new()),
        #[cfg(feature = "iceberg")]
        Arc::new(iceberg::IcebergExtension::new()),
>>>>>>> a1345e19
    ]
}<|MERGE_RESOLUTION|>--- conflicted
+++ resolved
@@ -25,15 +25,12 @@
 mod builder;
 #[cfg(feature = "deltalake")]
 mod deltalake;
-<<<<<<< HEAD
 #[cfg(feature = "functions-json")]
 mod functions_json;
 #[cfg(feature = "hudi")]
 mod hudi;
-=======
 #[cfg(feature = "iceberg")]
 mod iceberg;
->>>>>>> a1345e19
 #[cfg(feature = "s3")]
 mod s3;
 
@@ -62,16 +59,10 @@
         #[cfg(feature = "s3")]
         Arc::new(s3::AwsS3Extension::new()),
         #[cfg(feature = "deltalake")]
-<<<<<<< HEAD
-        Box::new(deltalake::DeltaLakeExtension::new()),
+        Arc::new(deltalake::DeltaLakeExtension::new()),
         #[cfg(feature = "hudi")]
         Box::new(hudi::HudiExtension::new()),
-        #[cfg(feature = "functions-json")]
-        Box::new(functions_json::JsonFunctionsExtension::new()),
-=======
-        Arc::new(deltalake::DeltaLakeExtension::new()),
         #[cfg(feature = "iceberg")]
         Arc::new(iceberg::IcebergExtension::new()),
->>>>>>> a1345e19
     ]
 }